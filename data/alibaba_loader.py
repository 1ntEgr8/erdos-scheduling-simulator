import json
import math
import os
import pathlib
import pickle
import random
import sys
from collections import defaultdict
from typing import List, Mapping, Optional, Sequence

import absl

from utils import EventTime, setup_csv_logging, setup_logging
from workload import (
    ExecutionStrategies,
    ExecutionStrategy,
    Job,
    JobGraph,
    Resource,
    Resources,
    Workload,
    WorkProfile,
)

from .base_workload_loader import BaseWorkloadLoader


class AlibabaLoader(BaseWorkloadLoader):
    """Loads the Alibaba trace from the provided file.

    Args:
        path (`str`): The path to a Pickle file containing the Alibaba trace,
            or a folder containing multiple Pickle files.
        workload_interval (`EventTime`): The interval at which to release new
            Workloads.
        _flags (`absl.flags`): The flags used to initialize the app, if any.
    """

    def __init__(
        self,
        path: str,
        workload_interval: EventTime,
        flags: "absl.flags",
        heterogeneous: bool = False,
    ):
        self._path = path
        self._flags = flags
        self._logger = setup_logging(
            name=self.__class__.__name__,
            log_dir=flags.log_dir,
            log_file=flags.log_file_name,
            log_level=flags.log_level,
        )
        self._job_data_generator = self._initialize_job_data_generator()
        self._job_graphs: Mapping[str, JobGraph] = {}
        self._rng_seed = flags.random_seed
        self._rng = random.Random(self._rng_seed)
        self._release_times = self._construct_release_times()
        self._current_release_pointer = 0
        self._workload_update_interval = (
            workload_interval
            if not workload_interval.is_invalid()
            else EventTime(sys.maxsize, EventTime.Unit.US)
        )
        self._workload = Workload.empty(flags)
        self._heterogeneous = heterogeneous

        if self._flags:
            self._csv_logger = setup_csv_logging(
                name=self.__class__.__name__,
                log_dir=self._flags.log_dir,
                log_file=self._flags.csv_file_name,
            )

            self._task_cpu_divisor = int(self._flags.alibaba_loader_task_cpu_divisor)
<<<<<<< HEAD
=======
            self._task_max_pow2_slots = int(self._flags.alibaba_loader_task_max_pow2_slots)
            self._task_duration_multipler = self._flags.alibaba_task_duration_multiplier
>>>>>>> 277a37d2
        else:
            self._csv_logger = setup_csv_logging(
                name=self.__class__.__name__, log_file=None
            )
            self._log_dir = os.getcwd()
            self._task_cpu_divisor = 25
            self._task_max_pow2_slots = 0     # default behaviour: use task.cpu from trace
            self._task_duration_multipler = 1

    def _construct_release_times(self):
        """Construct the release times of the jobs in the workload.

        Returns:
            A list of release times of the jobs in the workload.
        """
        # Create the ReleasePolicy.
        release_policy = None
        start_time = EventTime(
            time=self._rng.randint(
                self._flags.randomize_start_time_min,
                self._flags.randomize_start_time_max,
            ),
            unit=EventTime.Unit.US,
        )
        if self._flags.override_release_policy == "periodic":
            if self._flags.override_arrival_period == 0:
                raise ValueError(
                    "Arrival period must be specified for periodic release policy."
                )
            release_policy = JobGraph.ReleasePolicy.periodic(
                period=EventTime(
                    self._flags.override_arrival_period, EventTime.Unit.US
                ),
                start=start_time,
                rng_seed=self._rng_seed,
            )
        elif self._flags.override_release_policy == "fixed":
            if self._flags.override_arrival_period == 0:
                raise ValueError(
                    "Arrival period must be specified for fixed release policy."
                )
            release_policy = JobGraph.ReleasePolicy.fixed(
                period=EventTime(
                    self._flags.override_arrival_period, EventTime.Unit.US
                ),
                num_invocations=self._flags.override_num_invocations,
                start=start_time,
                rng_seed=self._rng_seed,
            )
        elif self._flags.override_release_policy == "poisson":
            release_policy = JobGraph.ReleasePolicy.poisson(
                rate=self._flags.override_poisson_arrival_rate,
                num_invocations=self._flags.override_num_invocations,
                start=start_time,
                rng_seed=self._rng_seed,
            )
        elif self._flags.override_release_policy == "gamma":
            release_policy = JobGraph.ReleasePolicy.gamma(
                rate=self._flags.override_poisson_arrival_rate,
                num_invocations=self._flags.override_num_invocations,
                coefficient=self._flags.override_gamma_coefficient,
                start=start_time,
                rng_seed=self._rng_seed,
            )
        elif self._flags.override_release_policy == "fixed_gamma":
            release_policy = JobGraph.ReleasePolicy.fixed_gamma(
                variable_arrival_rate=self._flags.override_poisson_arrival_rate,
                base_arrival_rate=self._flags.override_base_arrival_rate,
                num_invocations=self._flags.override_num_invocations,
                coefficient=self._flags.override_gamma_coefficient,
                start=start_time,
                rng_seed=self._rng_seed,
            )
        else:
            raise NotImplementedError(
                f"Release policy {self._flags.override_release_policy} not implemented."
            )
        return release_policy.get_release_times(
            completion_time=EventTime(self._flags.loop_timeout, EventTime.Unit.US)
        )

    def _initialize_job_data_generator(self):
        """
        Initialize the job generator from the Alibaba trace file.
        """
        if os.path.isdir(self._path):
            file_paths = [
                os.path.join(self._path, filename)
                for filename in os.listdir(self._path)
                if filename.endswith(".pkl")
            ]
        elif os.path.isfile(self._path):
            extension = pathlib.Path(self._path).suffix.lower()
            if extension != ".pkl":
                raise ValueError(f"Invalid extension {extension} for Alibaba trace.")
            file_paths = [self._path]
        else:
            raise FileNotFoundError(f"No such file or directory: {self._path}")

        def job_data_generator():
            for file_path in file_paths:
                with open(file_path, "rb") as pickled_file:
                    data: Mapping[str, List[str]] = pickle.load(pickled_file)
                    for job_graph_name, job_tasks in data.items():
                        try:
                            self._job_graphs[
                                job_graph_name
                            ] = self._convert_job_data_to_job_graph(
                                job_graph_name, job_tasks
                            )
                        except Exception as e:
                            self._logger.warning(
                                f"Failed to convert job graph {job_graph_name} "
                                f"with error {e}."
                            )
                yield

        return job_data_generator()

    def _sample_normal_distribution_random(self, n, mean, std, min_val=0, max_val=100):
        samples = []
        while len(samples) < n:
            sample = self._rng.normalvariate(mean, std)
            if min_val <= sample <= max_val:
                samples.append(sample)
        return samples

    def _convert_job_data_to_job_graph(
        self, job_graph_name: str, job_tasks: List[str]
    ) -> JobGraph:
        """
        Convert the raw job data to a Job object.

        This method should be implemented according to the specifics of the
        Alibaba trace file format and your Job class.
        """
        # Create the individual Job instances corresponding to each Task.
        task_name_to_simulator_job_mapping = {}
<<<<<<< HEAD
        for i, task in enumerate(job_tasks):
            job_resources_1 = Resources(
                resource_vector={
                    # Note: We divide the CPU by some self._task_cpu_divisor instead
                    # of 100 because this would intorduce more variance into the
                    # resource/slots usage.
                    # We used to divide by 100, but the majority of the tasks
                    # would end up using 1 slot, which is not very interesting and
                    # makes no chance for DAG_Sched to do effective packing that
                    # would beat EDF by a significant margin.
                    Resource(name="Slot_1", _id="any"): int(
                        math.ceil(task.cpu / self._task_cpu_divisor)
                    ),
                }
            )
=======
        for task in job_tasks:
            if self._task_max_pow2_slots == 0:
                # This code will use the cpu requirements from the alibaba trace and adjust slots
                job_resources_1 = Resources(
                    resource_vector={
                        # Note: We divide the CPU by some self._task_cpu_divisor instead
                        # of 100 because this would intorduce more variance into the
                        # resource/slots usage.
                        # We used to divide by 100, but the majority of the tasks
                        # would end up using 1 slot, which is not very interesting and
                        # makes no chance for DAG_Sched to do effective packing that
                        # would beat EDF by a significant margin.
                        Resource(name="Slot_1", _id="any"): int(
                            math.ceil(task.cpu / self._task_cpu_divisor)
                        ),
                    }
                )
>>>>>>> 277a37d2

                job_resources_2 = Resources(
                    resource_vector={
                        Resource(name="Slot_2", _id="any"): int(
                            math.ceil(task.cpu / self._task_cpu_divisor)
                        ),
                    }
                )
            else:
                # This code will override cpu requirements from the alibaba trace and assign
                # random number of slots in powers of 2 upto a limit of self._task_max_pow2_slots
                max_pow2_for_slot = math.log2(self._task_max_pow2_slots)
                slots_for_task = 2**(self._rng.randint(0, max_pow2_for_slot))
                job_resources_1 = Resources(
                    resource_vector={
                        Resource(name="Slot_1", _id="any"):
                            slots_for_task,
                    }
                )

                job_resources_2 = Resources(
                    resource_vector={
                        Resource(name="Slot_2", _id="any"):
                            slots_for_task,
                    }
                )

            # For now, we try randomizing the duration of the tasks.
            # if i == 0 or i == len(job_tasks) - 1:
            #     random_task_duration = round(self._sample_normal_distribution_random(1, 10, 5)[0])
            # else:
            #     random_task_duration = round(self._sample_normal_distribution_random(1, 50, 15)[0])
            random_task_duration = round(
                self._sample_normal_distribution_random(1, 50, 15)[0]
            )

            job_name = task.name.split("_")[0]
            job_runtime_1 = EventTime(
                int(math.ceil(random_task_duration)),
                EventTime.Unit.US,
            )
            # This is used when self._heterogeneous is True
            # to support another execution strategy where it runs faster.
            job_runtime_2 = EventTime(
                int(math.ceil(random_task_duration * 0.8)),
                EventTime.Unit.US,
            )

            execution_strategies = [
                ExecutionStrategy(
                    resources=job_resources_1,
                    batch_size=1,
                    runtime=job_runtime_1,
                ),
            ]
            if self._heterogeneous:
                execution_strategies.append(
                    ExecutionStrategy(
                        resources=job_resources_2,
                        batch_size=1,
                        runtime=job_runtime_2,
                    ),
                )

            task_name_to_simulator_job_mapping[job_name] = Job(
                name=job_name,
                profile=WorkProfile(
                    name="SlotPolicyFor{}".format(job_name),
                    execution_strategies=ExecutionStrategies(execution_strategies),
                ),
            )

        # Create the JobGraph.
        jobs_to_children = defaultdict(list)
        for task in job_tasks:
            job_and_parents = task.name.split("_", 1)
            if len(job_and_parents) == 1:
                # This job has no parent, add an empty list.
                jobs_to_children[
                    task_name_to_simulator_job_mapping[job_and_parents[0]]
                ].extend([])
            else:
                # This job has children, find them from the list.
                current_job = job_and_parents[0]
                parents = set(job_and_parents[1].split("_"))
                for (
                    parent_job_name,
                    parent_job,
                ) in task_name_to_simulator_job_mapping.items():
                    if parent_job_name[1:] in parents:
                        jobs_to_children[parent_job].append(
                            task_name_to_simulator_job_mapping[current_job]
                        )

        return JobGraph(
            name=job_graph_name,
            jobs=jobs_to_children,
            deadline_variance=(
                self._flags.min_deadline_variance,
                self._flags.max_deadline_variance,
            ),
        )

    def get_next_jobs(self, start_time_offset: int = 0) -> Sequence[JobGraph]:
        print(f"{start_time_offset=}")
        if self._batch_size <= 0:
            return [
                self._convert_job_data_to_job_graph(
                    job_graph_name, job_tasks, start_time_offset
                )
                for job_graph_name, job_tasks in self._job_data_generator
            ]
        else:
            batch: List[JobGraph] = []
            try:
                for _ in range(self._batch_size):
                    job_graph_name, job_tasks = next(self._job_data_generator)
                    job_graph = self._convert_job_data_to_job_graph(
                        job_graph_name, job_tasks, start_time_offset
                    )
                    batch.append(job_graph)
            except StopIteration:
                pass
            return batch

    def get_next_workload(self, current_time: EventTime) -> Optional[Workload]:
        # Load the next batch of jobs into our mapping.
        try:
            next(self._job_data_generator)
        except StopIteration:
            pass

        # Get the release times that fit within the range of the current_time and the
        # current_time + workload_interval.
        released_taskgraph_times = []
        while (
            self._current_release_pointer < len(self._release_times)
            and self._release_times[self._current_release_pointer]
            <= current_time + self._workload_update_interval
        ):
            released_taskgraph_times.append(
                self._release_times[self._current_release_pointer]
            )
            self._current_release_pointer += 1

        if (
            self._current_release_pointer >= len(self._release_times)
            and len(released_taskgraph_times) == 0
        ):
            # We are at the end of the times, and we didn't release anything this time.
            return None
        else:
            # Choose a random JobGraph and convert it to a TaskGraph to be released.
            task_release_index = 0
            while task_release_index < len(released_taskgraph_times):
                job_graph = self._rng.choice(list(self._job_graphs.values()))
                task_graph = job_graph.get_next_task_graph(
                    start_time=released_taskgraph_times[task_release_index],
                    _flags=self._flags,
                )
                if task_graph is not None:
                    self._workload.add_task_graph(task_graph)
                    task_release_index += 1
            return self._workload<|MERGE_RESOLUTION|>--- conflicted
+++ resolved
@@ -73,18 +73,16 @@
             )
 
             self._task_cpu_divisor = int(self._flags.alibaba_loader_task_cpu_divisor)
-<<<<<<< HEAD
-=======
-            self._task_max_pow2_slots = int(self._flags.alibaba_loader_task_max_pow2_slots)
-            self._task_duration_multipler = self._flags.alibaba_task_duration_multiplier
->>>>>>> 277a37d2
+            self._task_max_pow2_slots = int(
+                self._flags.alibaba_loader_task_max_pow2_slots
+            )
         else:
             self._csv_logger = setup_csv_logging(
                 name=self.__class__.__name__, log_file=None
             )
             self._log_dir = os.getcwd()
             self._task_cpu_divisor = 25
-            self._task_max_pow2_slots = 0     # default behaviour: use task.cpu from trace
+            self._task_max_pow2_slots = 0  # default behaviour: use task.cpu from trace
             self._task_duration_multipler = 1
 
     def _construct_release_times(self):
@@ -216,23 +214,6 @@
         """
         # Create the individual Job instances corresponding to each Task.
         task_name_to_simulator_job_mapping = {}
-<<<<<<< HEAD
-        for i, task in enumerate(job_tasks):
-            job_resources_1 = Resources(
-                resource_vector={
-                    # Note: We divide the CPU by some self._task_cpu_divisor instead
-                    # of 100 because this would intorduce more variance into the
-                    # resource/slots usage.
-                    # We used to divide by 100, but the majority of the tasks
-                    # would end up using 1 slot, which is not very interesting and
-                    # makes no chance for DAG_Sched to do effective packing that
-                    # would beat EDF by a significant margin.
-                    Resource(name="Slot_1", _id="any"): int(
-                        math.ceil(task.cpu / self._task_cpu_divisor)
-                    ),
-                }
-            )
-=======
         for task in job_tasks:
             if self._task_max_pow2_slots == 0:
                 # This code will use the cpu requirements from the alibaba trace and adjust slots
@@ -250,7 +231,6 @@
                         ),
                     }
                 )
->>>>>>> 277a37d2
 
                 job_resources_2 = Resources(
                     resource_vector={
@@ -263,18 +243,16 @@
                 # This code will override cpu requirements from the alibaba trace and assign
                 # random number of slots in powers of 2 upto a limit of self._task_max_pow2_slots
                 max_pow2_for_slot = math.log2(self._task_max_pow2_slots)
-                slots_for_task = 2**(self._rng.randint(0, max_pow2_for_slot))
+                slots_for_task = 2 ** (self._rng.randint(0, max_pow2_for_slot))
                 job_resources_1 = Resources(
                     resource_vector={
-                        Resource(name="Slot_1", _id="any"):
-                            slots_for_task,
+                        Resource(name="Slot_1", _id="any"): slots_for_task,
                     }
                 )
 
                 job_resources_2 = Resources(
                     resource_vector={
-                        Resource(name="Slot_2", _id="any"):
-                            slots_for_task,
+                        Resource(name="Slot_2", _id="any"): slots_for_task,
                     }
                 )
 
