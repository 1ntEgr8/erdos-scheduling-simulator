--- conflicted
+++ resolved
@@ -285,7 +285,6 @@
                     )
                     releases.append(current_release)
             elif self._policy_type == JobGraph.ReleasePolicyType.GAMMA:
-<<<<<<< HEAD
                 # inter_arrival_times = np.clip(
                 #     self._rng.gamma(
                 #         (1 / self._coefficient),
@@ -296,21 +295,6 @@
                 #     a_max=None,
                 # )
                 inter_arrival_times = self._rng.gamma(
-                        (1 / self._coefficient),
-                        self._coefficient / self._arrival_rate,
-                        size=self._fixed_invocation_nums - 1,
-                    )
-                current_release_time = self._start.time
-                releases.append(EventTime(
-                        round(current_release_time), EventTime.Unit.US
-                    ))
-                for inter_arrival_time in inter_arrival_times:
-                    current_release_time += inter_arrival_time 
-                    releases.append(EventTime(
-                        round(current_release_time), EventTime.Unit.US
-                    ))
-=======
-                inter_arrival_times = self._rng.gamma(
                     (1 / self._coefficient),
                     self._coefficient / self._arrival_rate,
                     size=self._fixed_invocation_nums - 1,
@@ -324,7 +308,6 @@
                     releases.append(
                         EventTime(round(current_release_time), EventTime.Unit.US)
                     )
->>>>>>> a19675c0
             elif self._policy_type == JobGraph.ReleasePolicyType.CLOSED_LOOP:
                 # Release the first set of Tasks at the start time.
                 num_releases = (
