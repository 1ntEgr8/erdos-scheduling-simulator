import os
import time
from collections import defaultdict
from typing import Any, List, Mapping, Optional, Set, Tuple

import absl  # noqa: F401
import numpy as np
import tetrisched_py as tetrisched

from schedulers import BaseScheduler
from utils import EventTime, generate_monotonically_increasing_intervals
from workers import WorkerPools
from workload import (
    Placement,
    Placements,
    Resource,
    Task,
    TaskGraph,
    TaskState,
    Workload,
)


class Partitions(object):
    """A wrapper class over tetrisched.Partitions that provides helper methods to
    enable construction of task STRLs and the retrieval of workers corresponding
    to the ultimate placement.

    Args:
        worker_pools (`WorkerPools`): The `WorkerPools` to initialize the
            Partitions with.
    """

    def __init__(self, worker_pools: WorkerPools) -> None:
        self._available_partitions = tetrisched.Partitions()
        self._resource_name_to_partitions_map: Mapping[
            str, tetrisched.Partitions
        ] = defaultdict(tetrisched.Partitions)
        # BUG (Sukrit): The worker_index_to_partition_map is being used to keep the
        # Partition objects live on the Python side so we can query the associatedWorker
        # and the associatedWorkerPool. Otherwise, pybind11 loses track of the objects
        # and the attributes are not accessible.
        self._worker_index_to_partition_map: Mapping[int, tetrisched.Partition] = {}
        self._worker_index_counter = 1

        # Construct the Partitions object from the WorkerPools.
        self._construct_partitions(worker_pools=worker_pools)

    def _construct_partitions(self, worker_pools: WorkerPools) -> None:
        """Partitions the Workers in the WorkerPools into a granular partition set.

        The Partitions are used to reduce the number of variables in the compiled ILP
        model. All the resources in the Partition are expected to belong to an
        equivalence set and are therefore interchangeable.

        Args:
            worker_pools (`WorkerPools`): The WorkerPools to be partitioned.
        """
        # TODO (Sukrit): This method constructs a separate partition for all the slots
        # in a Worker. This might not be the best strategy for dealing with heterogenous
        # resources. Fix.
        for worker_pool in worker_pools.worker_pools:
            for worker in worker_pool.workers:
                if len(worker.resources.resources) > 1:
                    raise NotImplementedError(
                        f"Partition generation only works for 1 resource type per "
                        f"Worker. Worker {worker.name} has "
                        f"{len(worker.resources.resources)} resources."
                    )
                resource, quantity = next(iter(worker.resources.resources))

                # Check that the Worker only has Slot resources.
                if not resource.name.startswith("Slot"):
                    raise NotImplementedError(
                        f"TetrischedScheduler currently supports Slot resources. "
                        f"Worker {worker.name} has resource with name {resource.name}."
                    )

                # Create a tetrisched Partition.
                partition = tetrisched.Partition(
                    self._worker_index_counter, worker.name, quantity
                )
                self._resource_name_to_partitions_map[resource.name].addPartition(
                    partition
                )
                self._available_partitions.addPartition(partition)

                # Maintain the relevant mappings to transform it to a Placement.
                partition.associatedWorker = worker
                partition.associatedWorkerPool = worker_pool
                self._worker_index_to_partition_map[
                    self._worker_index_counter
                ] = partition
                self._worker_index_counter += 1

    def get_partition_for_worker_id(
        self, worker_id: str
    ) -> Optional[tetrisched.Partition]:
        for partition in self._worker_index_to_partition_map.values():
            if partition.associatedWorker.id == worker_id:
                return partition
        return None

    def get_partition_for_partition_id(
        self, partition_id: int
    ) -> Optional[tetrisched.Partition]:
        if partition_id in self._worker_index_to_partition_map:
            return self._worker_index_to_partition_map[partition_id]
        return None

    def __getitem__(self, resource: Resource) -> Optional[tetrisched.Partitions]:
        # If the Resource exists, retun the Partitions else return None.
        if resource.name in self._resource_name_to_partitions_map:
            return self._resource_name_to_partitions_map[resource.name]
        return None

    def __len__(self) -> int:
        """Returns the number of C++ Partitions objects in this wrapper.

        The number of C++ Partitions are defined as the number of different resources
        for which the Partitions are being generated.
        """
        return len(self._resource_name_to_partitions_map)

    @property
    def partitions(self) -> tetrisched.Partitions:
        return self._available_partitions


class TetriSchedScheduler(BaseScheduler):
    """Implements a STRL-based, DAG-aware formulation for the Tetrisched backend.

    Args:
        preemptive (`bool`): If `True`, the ILP scheduler can preempt the tasks
            that are currently running.
        runtime (`EventTime`): The runtime to return to the Simulator (in us).
            If -1, the scheduler returns the actual runtime.
        lookahead (`EventTime`): The scheduler will try to place tasks that are within
            the scheduling lookahead (in us) using estimated task release times.
        enforce_deadlines (`bool`): If True then deadlines must be met or else the
            `schedule()` will return None.
        retract_schedules (`bool`): If the scheduler schedules future tasks, then
            setting this to `True` enables the scheduler to retract prior scheduling
            decisions before they are actually placed on the WorkerPools.
        release_taskgraphs (`bool`): If `True`, the scheduler releases the TaskGraphs
            that are ready for scheduling. Turning this to `False` turns the scheduler
            to a task-by-task scheduler that only schedules the available frontier of
            tasks.
        goal (`str`): The goal to use as the optimization objective.
        time_discretization (`EventTime`): The time discretization at which the
            scheduling decisions are made.
        plan_ahead (`EventTime`): The time in the future up to which the time
            discretizations are to be generated for possible placements. The default
            value sets it to the maximum deadline from the available tasks. If the
            plan_ahead is set to low values, and `drop_skipped_tasks` is set in the
            Simulator, then tasks may be dropped that could have otherwise been
            scheduled leading to lower goodput.
        log_to_file (`bool`): If `True`, the scheduler writes the Gurobi search
            log to files with the format "gurobi_{sim_time}.log".
        _flags (`Optional[absl.flags]`): The runtime flags that are used to initialize
            a logger instance.
    """

    def __init__(
        self,
        preemptive: bool = False,
        runtime: EventTime = EventTime.invalid(),
        lookahead: EventTime = EventTime.zero(),
        enforce_deadlines: bool = False,
        retract_schedules: bool = False,
        release_taskgraphs: bool = False,
        goal: str = "max_goodput",
        time_discretization: EventTime = EventTime(1, EventTime.Unit.US),
        plan_ahead: EventTime = EventTime.invalid(),
        log_to_file: bool = False,
        _flags: Optional["absl.flags"] = None,
        adaptive_discretization: bool = False,
        max_time_discretization: EventTime = EventTime(5, EventTime.Unit.US),
        dynamic_discretization: bool = False,
        max_occupancy_threshold: float = 0.8,
    ):
        if preemptive:
            raise ValueError("TetrischedScheduler does not support preemption.")
        if not enforce_deadlines and plan_ahead.is_invalid():
            raise ValueError(
                "Plan-Ahead must be specified if deadlines are not enforced."
            )
        super(TetriSchedScheduler, self).__init__(
            preemptive=preemptive,
            runtime=runtime,
            lookahead=lookahead,
            enforce_deadlines=enforce_deadlines,
            retract_schedules=retract_schedules,
            release_taskgraphs=release_taskgraphs,
            _flags=_flags,
        )
        # Values for output.
        self._log_to_file = log_to_file
        self._log_dir = _flags.log_dir if _flags else "./"
        self._log_times = set(map(int, _flags.scheduler_log_times)) if _flags else set()

        self._goal = goal
        self._time_discretization = time_discretization.to(EventTime.Unit.US)
        self._plan_ahead = plan_ahead.to(EventTime.Unit.US)
        # Values for STRL generation.
        self._use_windowed_choose = False
        self._dynamic_discretization = dynamic_discretization
        self._adaptive_discretization = adaptive_discretization
        if self._dynamic_discretization or self._adaptive_discretization:
            self._use_windowed_choose = False
        self._max_discretization = max_time_discretization.to(EventTime.Unit.US)
        self._scheduler = tetrisched.Scheduler(
            self._time_discretization.time,
            tetrisched.backends.SolverBackendType.GUROBI,
            self._log_dir,
            self._dynamic_discretization,  # enable dynamic discretization
            self._max_discretization.time,
            max_occupancy_threshold,
        )

        # A cache for the STRLs generated for individual tasks.
        # This is used to avoid generating the same STRL multiple times, and so that
        # we can add AllocationExpressions as children of ObjectiveExpressions to make
        # sure that no optimization passes remove it.
        # Reset at the beginning of each Scheduler invocation (`schedule()`).
        self._individual_task_strls: Mapping[str, tetrisched.Expression] = {}
        if (
            self._adaptive_discretization
            and self._max_discretization.time < self._time_discretization.time
        ):
            raise ValueError(
                "Max dicretization should be greater than or equal to "
                "time discretization but currently it is not"
            )
        if self._adaptive_discretization and self._use_windowed_choose:
            raise ValueError(
                "Adaptive discretization and windowed choose cannot be used together."
            )
        if self._dynamic_discretization and self._use_windowed_choose:
            raise ValueError(
                "Dynamic discretization and windowed choose cannot be used together."
            )
        if self._adaptive_discretization and self._dynamic_discretization:
            raise ValueError(
                "Adaptive and Dynamic discretization cannot be used together."
            )
        if self._dynamic_discretization and self._time_discretization.time != 1:
            raise ValueError(
                "Dynamic discretization cannot be used with min Discretization > 1."
            )
        if self._goal != "max_goodput" and self._use_windowed_choose:
            raise NotImplementedError(
                f"Windowed choose not implemented for the goal: {self._goal}."
            )

    def schedule(
        self, sim_time: EventTime, workload: Workload, worker_pools: WorkerPools
    ) -> Placements:
        # Reset the STRL mappings.
        self._individual_task_strls = {}

        # Retrieve the schedulable tasks from the Workload.
        tasks_to_be_scheduled: List[Task] = workload.get_schedulable_tasks(
            time=sim_time,
            lookahead=self.lookahead,
            preemption=self.preemptive,
            retract_schedules=self.retract_schedules,
            worker_pools=worker_pools,
            policy=self.policy,
            branch_prediction_accuracy=self.branch_prediction_accuracy,
            release_taskgraphs=self.release_taskgraphs,
        )

        task_description_string = [
            f"{t.unique_name} ("
            f"{t.available_execution_strategies.get_fastest_strategy().runtime}, "
            f"{t.deadline})"
            for t in tasks_to_be_scheduled
        ]
        task_graph_names: Set[TaskGraph] = {
            task.task_graph for task in tasks_to_be_scheduled
        }
        self._logger.debug(
            f"[{sim_time.time}] The scheduler received {len(tasks_to_be_scheduled)} "
            f"tasks to be scheduled from {len(task_graph_names)} TaskGraphs. "
            f"These tasks along with their "
            f"(runtimes, deadlines) were: {task_description_string}."
        )

        # Find the currently running and scheduled tasks to inform
        # the scheduler of previous placements.
        if self.retract_schedules:
            # If we are retracting schedules, the scheduler will re-place
            # the scheduled tasks, so we should only consider RUNNING tasks.
            filter_fn = lambda task: task.state == TaskState.RUNNING  # noqa: E731
        else:
            # If we are not retracting schedules, we should consider both
            # RUNNING and SCHEDULED task placements as permanent.
            filter_fn = lambda task: task.state in (  # noqa: E731
                TaskState.RUNNING,
                TaskState.SCHEDULED,
            )
        previously_placed_tasks = workload.filter(filter_fn)
        self._logger.debug(
            f"[{sim_time.time}] The scheduler is also considering the following "
            f"{len(previously_placed_tasks)} for their effects on the current "
            f"placements: {[task.unique_name for task in previously_placed_tasks]}."
        )

        # Construct the STRL expression.
        scheduler_start_time = time.time()
        placements = []
        if len(tasks_to_be_scheduled) > 0 and any(
            task.state != TaskState.SCHEDULED for task in tasks_to_be_scheduled
        ):
            # Construct the partitions from the Workers in the WorkerPool.
            partitions = Partitions(worker_pools=worker_pools)

            # Construct the ObjectiveExpression to be optimized.
            objective_strl = tetrisched.strl.ObjectiveExpression(
                f"TetriSched_{sim_time.to(EventTime.Unit.US).time}"
            )

            # Construct the rewards for placement of the tasks.
            # Find the plan-ahead window to normalize the rewards for the tasks.
            # If enforce_deadlines is set to true, then we use the maximum deadline
            # across all the jobs in this scheduling cycle to decide the plan-ahead.
            plan_ahead_this_cycle = None
            if self.enforce_deadlines:
                plan_ahead_this_cycle = max(
                    task.deadline for task in tasks_to_be_scheduled
                )
            else:
                if self._plan_ahead.is_invalid():
                    raise RuntimeError(
                        "A Plan-Ahead value must be specified "
                        "if deadlines are not being enforced."
                    )
                plan_ahead_this_cycle = sim_time + self._plan_ahead

            if not self._adaptive_discretization:
                placement_reward_discretizations = self._get_time_discretizations_until(
                    current_time=sim_time, end_time=plan_ahead_this_cycle
                )
                start_end_time_list = []
            else:
                (
                    placement_reward_discretizations,
                    start_end_time_list,
                ) = self._get_time_discretizations_until(
                    current_time=sim_time,
                    end_time=plan_ahead_this_cycle,
                    return_start_end_times=True,
                )

            self._logger.debug(
                f"[{sim_time.time}] The plan ahead for this scheduler invocation was "
                f"{plan_ahead_this_cycle}, and the resulting discretizations were: "
                f"{[str(t) for t in placement_reward_discretizations]}."
            )

            # If the goal of the scheduler is to minimize the placement delay, we
            # value earlier placement choices for each task higher. Note that this
            # usually leads to a higher scheduler runtime since the solver has to close
            # the gap between the best bound and the objective.
            placement_times_and_rewards = None
            if self._goal == "min_placement_delay":
                placement_times_and_rewards = list(
                    zip(
                        placement_reward_discretizations,
                        np.interp(
                            map(lambda x: x.time, placement_reward_discretizations),
                            (
                                min(placement_reward_discretizations).time,
                                max(placement_reward_discretizations).time,
                            ),
                            (2, 1),
                        ),
                    )
                )
            else:
                # If the goal is not to minimize placement delay, we
                # value all the slots equivalently.
                placement_times_and_rewards = [
                    (t, 1) for t in placement_reward_discretizations
                ]

            if self.release_taskgraphs:
                # Construct the STRL expressions for each TaskGraph and add them
                # together in a single objective expression.
                task_strls: Mapping[str, tetrisched.strl.Expression] = {}
                for task_graph_name in task_graph_names:
                    # Retrieve the TaskGraph and construct its STRL.
                    task_graph = workload.get_task_graph(task_graph_name)
                    task_graph_strl = self.construct_task_graph_strl(
                        current_time=sim_time,
                        task_graph=task_graph,
                        partitions=partitions,
                        placement_times_and_rewards=placement_times_and_rewards,
                        tasks_to_be_scheduled=tasks_to_be_scheduled
                        + previously_placed_tasks,
                        task_strls=task_strls,
                    )
                    if task_graph_strl is not None:
                        objective_strl.addChild(task_graph_strl)

                # For the tasks that have been previously placed, add an
                # AllocationExpression for their current allocations so as to correctly
                # account for capacities at each time discretization.
                for task in previously_placed_tasks:
                    # If this child is not in the TaskGraphs to be scheduled, then we
                    # add it to the root expression.
                    task_strl = None
                    if task.id not in self._individual_task_strls:
                        task_strl = self.construct_task_strl(
                            sim_time,
                            task,
                            partitions,
                            placement_times_and_rewards,
                        )
                    else:
                        task_strl = self._individual_task_strls[task.id]
                        self._logger.debug(
                            f"[{sim_time.time}] Found STRL for Task "
                            f"{task.unique_name} with name {task_strl.name}."
                        )

                    if task_strl is not None:
                        objective_strl.addChild(task_strl)
                        self._logger.debug(
                            f"[{sim_time.time}] Added STRL for task {task.unique_name} "
                            f"to ObjectiveExpression with name {objective_strl.name}."
                        )
                    else:
                        raise RuntimeError(
                            f"Could not construct STRL for Task {task.unique_name}. "
                            f"This is required for previously placed tasks to account "
                            f"for correct Allocations."
                        )

            else:
                # If we are not releasing TaskGraphs, then we just construct the STRL
                # for the tasks that are to be scheduled.
                for task in tasks_to_be_scheduled + previously_placed_tasks:
                    task_strl = self.construct_task_strl(
                        sim_time,
                        task,
                        partitions,
                        placement_times_and_rewards,
                    )
                    if task_strl is not None:
                        objective_strl.addChild(task_strl)

            # Register the STRL expression with the scheduler and solve it.
            try:
                self._scheduler.registerSTRL(
                    objective_strl,
                    partitions.partitions,
                    sim_time.time,
<<<<<<< HEAD
                    self._flags.scheduler_enable_optimization_pass,
=======
                    True,
>>>>>>> 5ebf24fb
                    start_end_time_list,
                )
                solver_start_time = time.time()
                self._scheduler.schedule(sim_time.time)
                solver_end_time = time.time()
                solver_time = EventTime(
                    int((solver_end_time - solver_start_time) * 1e6), EventTime.Unit.US
                )
            except RuntimeError as e:
                self._logger.error(
                    f'[{sim_time.time}] Received error with description: "{e}" '
                    f"while invoking the STRL-based Scheduler. Dumping the model to "
                    f"tetrisched_error_{sim_time.time}.lp and STRL expression to "
                    f"tetrisched_error_{sim_time.time}.dot."
                )
                objective_strl.exportToDot(
                    os.path.join(self._log_dir, f"tetrisched_error_{sim_time.time}.dot")
                )
                self._scheduler.exportLastSolverModel(
                    os.path.join(self._log_dir, f"tetrisched_error_{sim_time.time}.lp")
                )
                raise e

            # If the solver could not solve the model, log an error.
            if not self._scheduler.getLastSolverSolution().isValid():
                self._logger.error(
                    f"[{sim_time.time}] The solver failed to find a solution for "
                    f"the STRL expression. Dumping the model to "
                    f"tetrisched_error_{sim_time.time}.lp and STRL expression to "
                    f"tetrisched_error_{sim_time.time}.dot."
                )
                objective_strl.exportToDot(
                    os.path.join(self._log_dir, f"tetrisched_error_{sim_time.time}.dot")
                )
                self._scheduler.exportLastSolverModel(
                    os.path.join(self._log_dir, f"tetrisched_error_{sim_time.time}.lp")
                )

            # If requested, log the model to a file.
            if self._log_to_file or sim_time.time in self._log_times:
                self._scheduler.exportLastSolverModel(
                    os.path.join(self._log_dir, f"tetrisched_{sim_time.time}.lp")
                )
                objective_strl.exportToDot(
                    os.path.join(self._log_dir, f"tetrisched_{sim_time.time}.dot")
                )
                self._logger.debug(
                    f"[{sim_time.to(EventTime.Unit.US).time}] Exported model to "
                    f"tetrisched_{sim_time.time}.lp and STRL to "
                    f"tetrisched_{sim_time.time}.dot"
                )

            # Retrieve the solution and check if we were able to schedule anything.
            solverSolution = objective_strl.getSolution()
            if solverSolution is not None and solverSolution.utility > 0:
                self._logger.info(
                    f"[{sim_time.time}] Solver returned utility of "
                    f"{solverSolution.utility} and took {solver_time} to solve. The "
                    f"solution result was {self._scheduler.getLastSolverSolution()}."
                )

                # Retrieve the Placements for each task.
                for task in tasks_to_be_scheduled:
                    task_placement = solverSolution.getPlacement(task.unique_name)
                    if task_placement is None or not task_placement.isPlaced():
                        self._logger.error(
                            f"[{sim_time.time}] No Placement was found for "
                            f"Task {task.unique_name}."
                        )
                        placements.append(Placement.create_task_placement(task=task))
                        continue

                    # Retrieve the Partition where the task was placed.
                    # The task was placed, retrieve the Partition where the task
                    # was placed.
                    partitionAllocations = task_placement.getPartitionAllocations()
                    try:
                        partitionId = list(partitionAllocations.keys())[0]
                    except IndexError as e:
                        self._logger.error(
                            f"[{sim_time.time}] Received error {e} while trying "
                            f"to access {partitionAllocations}."
                        )
                        raise e
                    partition = partitions.get_partition_for_partition_id(partitionId)

                    # Find the strategy that fits this Worker.
                    placement_execution_strategy_for_this_task = None
                    for execution_strategy in task.available_execution_strategies:
                        if len(execution_strategy.resources) > 1:
                            raise NotImplementedError(
                                f"TetrischedScheduler does not support multiple "
                                f"resources per execution strategy. The execution "
                                f"strategy {execution_strategy} for "
                                f"{task.unique_name} requires "
                                f"{len(execution_strategy.resources)} resources."
                            )
                        resource, quantity = next(
                            iter(execution_strategy.resources.resources)
                        )
                        if (
                            partition.associatedWorker.resources.get_total_quantity(
                                resource
                            )
                            > quantity
                        ):
                            placement_execution_strategy_for_this_task = (
                                execution_strategy
                            )
                            break

                    if placement_execution_strategy_for_this_task is None:
                        raise RuntimeError(
                            f"[{sim_time.time}] Could not find a valid placement "
                            f"execution strategy for Task {task.unique_name} on "
                            f"Partition {partition.id}."
                        )

                    task_placement = Placement.create_task_placement(
                        task=task,
                        placement_time=EventTime(
                            task_placement.startTime, EventTime.Unit.US
                        ),
                        worker_id=partition.associatedWorker.id,
                        worker_pool_id=partition.associatedWorkerPool.id,
                        execution_strategy=placement_execution_strategy_for_this_task,
                    )
                    placements.append(task_placement)
                    self._logger.debug(
                        "[%s] Placed %s (with deadline %s and remaining time %s) on "
                        "WorkerPool (%s) to be started at %s and executed with %s.",
                        sim_time.to(EventTime.Unit.US).time,
                        task_placement.task.unique_name,
                        task_placement.task.deadline,
                        task_placement.execution_strategy.runtime,
                        task_placement.worker_pool_id,
                        task_placement.placement_time,
                        task_placement.execution_strategy,
                    )
            else:
                # There were no Placements from the Scheduler. Inform the Simulator.
                for task in tasks_to_be_scheduled:
                    placements.append(
                        Placement.create_task_placement(
                            task=task,
                            placement_time=None,
                            worker_pool_id=None,
                            worker_id=None,
                            execution_strategy=None,
                        )
                    )
                self._logger.warning(f"[{sim_time.time}] Failed to place any tasks.")

        # if sim_time == EventTime(16, EventTime.Unit.US):
        #     raise RuntimeError("Stopping the Simulation.")

        scheduler_end_time = time.time()
        scheduler_runtime = EventTime(
            int((scheduler_end_time - scheduler_start_time) * 1e6), EventTime.Unit.US
        )
        runtime = (
            scheduler_runtime if self.runtime == EventTime.invalid() else self.runtime
        )
        return Placements(
            runtime=runtime, true_runtime=scheduler_runtime, placements=placements
        )

    def _get_time_discretizations_until(
        self, current_time: EventTime, end_time: EventTime, return_start_end_times=False
    ) -> List[EventTime]:
        """Constructs the time discretizations from current_time to end_time in the
        granularity provided by the scheduler.

        Note that the first time discretization is always <= current_time and should
        only be allowed placement for tasks in RUNNING state. This is because the
        simulator does not allow scheduling of tasks in the past.

        Args:
            current_time (`EventTime`): The time at which the scheduling is occurring.
            end_time (`EventTime`): The time at which the scheduling is to end.
            return_start_end_times(bool): Returns the list of start and end time
                with granularities

        Returns:
            A list of EventTimes that represent the time discretizations, and
            optionally start end times.
        """
        time_discretization = self._time_discretization.to(EventTime.Unit.US).time
        start_time = (
            current_time.to(EventTime.Unit.US).time // time_discretization
        ) * time_discretization
        end_time = end_time.to(EventTime.Unit.US).time

        discretizations = []
        start_end_times = []
        if not self._adaptive_discretization:
            for discretization_time in range(
                start_time, end_time + 1, time_discretization
            ):
                discretizations.append(
                    EventTime(discretization_time, EventTime.Unit.US)
                )
            if return_start_end_times:
                start_end_times.append(
                    ((start_time, end_time + 1), time_discretization)
                )
        else:
            min_discretization = self._time_discretization.to(EventTime.Unit.US).time
            max_discretization = self._max_discretization.to(EventTime.Unit.US).time
            num_interval = self._max_discretization.to(EventTime.Unit.US).time
            initial_repetitions = (
                end_time - start_time
            ) // 4  # 1/4th of the time min discretization should be repeated
            initial_repetitions = max(initial_repetitions, 1)

            intervals = generate_monotonically_increasing_intervals(
                min_discretization,
                max_discretization,
                num_interval,
                initial_repetitions,
            )
            total_intervals = len(intervals)
            interval_index = 0
            current_time = start_time
            while current_time < (end_time + 1):
                interval = intervals[min(interval_index, total_intervals - 1)]
                discretizations.append(EventTime(current_time, EventTime.Unit.US))
                if (current_time + interval) < (end_time + 1):
                    if return_start_end_times:
                        start_end_times.append(
                            (
                                (current_time, current_time + interval),
                                min(end_time - current_time + 1, interval),
                            )
                        )
                else:
                    if return_start_end_times:
                        start_end_times.append(
                            (
                                (current_time, end_time + 1),
                                min(end_time - current_time + 1, interval),
                            )
                        )

                current_time += interval

                interval_index += 1
        if not return_start_end_times:
            return discretizations
        return discretizations, start_end_times

    def construct_task_strl(
        self,
        current_time: EventTime,
        task: Task,
        partitions: Partitions,
        placement_times_and_rewards: List[Tuple[EventTime, float]],
    ) -> tetrisched.strl.Expression:
        """Constructs the STRL expression subtree for a given Task.

        Args:
            current_time (`EventTime`): The current time.
            task (`Task`): The Task for which the STRL expression is to be constructed.
            partitions (`Partitions`): The partitions that are available for scheduling.

        Returns:
            A reference to a STRL subtree that encapsulates the entire set of placement
            choices as ChooseExpressions and a MaxExpression that selects the best
            placement choice.
        """
        if len(placement_times_and_rewards) == 0:
            self._logger.debug(
                f"[{current_time.time}] No placement choices were available for "
                f"{task.unique_name} with deadline {task.deadline}."
            )
            self._individual_task_strls[task.id] = None
            return None

        # If the task is already running or scheduled and we're not reconsidering
        # previous schedulings, we block off all the time discretizations from the
        # task's start until it completes.
        if task.state == TaskState.RUNNING or (
            task.state == TaskState.SCHEDULED and not self.retract_schedules
        ):
            # Find the Partition where the task is running or to be scheduled.
            scheduled_partition = partitions.get_partition_for_worker_id(
                task.current_placement.worker_id
            )
            if scheduled_partition is None:
                raise ValueError(
                    f"Could not find the Partition for the Task "
                    f"{task.unique_name} in state {task.state}."
                )

            # Find the discretization where the Task is running or to be scheduled.
            scheduled_discretization = None
            if task.state == TaskState.RUNNING:
                scheduled_discretization, _ = placement_times_and_rewards[0]
                # BUG (Sukrit): If we go back in time and set the discretization from
                # the past, then we need to correctly account for the remaining time
                # from that point, instead of the current.
                task_remaining_time = (
                    current_time - scheduled_discretization
                ) + task.remaining_time
            else:
                for index, (time_discretization, _) in enumerate(
                    placement_times_and_rewards
                ):
                    if (
                        time_discretization <= task.current_placement.placement_time
                        and (
                            index == len(placement_times_and_rewards) - 1
                            or placement_times_and_rewards[index + 1]
                            > task.current_placement.placement_time
                        )
                    ):
                        # This is the first discretization where we should be blocking.
                        scheduled_discretization = time_discretization
                        break
                task_remaining_time = task.current_placement.execution_strategy.runtime

            if scheduled_discretization is None:
                raise ValueError(
                    f"Could not find the discretization for the Task "
                    f"{task.unique_name} in state {task.state} starting at "
                    f"{task.current_placement.placement_time} from "
                    f"{', '.join([str(t) for t, _ in placement_times_and_rewards])}."
                )

            # Find the number of resources required to execute this Task.
            if len(task.current_placement.execution_strategy.resources) > 1:
                raise ValueError(
                    f"{task.unique_name} in state {task.state} is being executed with "
                    f"{task.current_placement.execution_strategy} that requires "
                    f"{len(task.current_placement.execution_strategy.resources)} "
                    f"resources. TetrischedScheduler currently only supports 1 "
                    f"resource type per Task."
                )
            _, quantity = next(
                iter(task.current_placement.execution_strategy.resources.resources)
            )

            # Block off all the time discretizations from the task's start until it
            # completes.
            task_allocation_expression = tetrisched.strl.AllocationExpression(
                task.unique_name,
                [(scheduled_partition, quantity)],
                scheduled_discretization.to(EventTime.Unit.US).time,
                task_remaining_time.to(EventTime.Unit.US).time,
            )
            self._logger.debug(
                f"[{current_time.time}] Generated an AllocationExpression for "
                f"task {task.unique_name} in state {task.state} starting at "
                f"{scheduled_discretization} and running for {task.remaining_time} "
                f"on Partition {scheduled_partition.id}."
            )
            self._individual_task_strls[task.id] = task_allocation_expression
            return task_allocation_expression

        # If the task is not running or scheduled, we construct the STRL expression
        # for the task that makes it available for scheduling.
        task_execution_strategy_strls = []
        for execution_strategy in task.available_execution_strategies:
            self._logger.debug(
                f"[{current_time.time}] Considering strategy {execution_strategy} for "
                f"STRL generation for task {task.unique_name}."
            )
            # Find the partitions where this execution strategy is valid.
            if len(execution_strategy.resources) > 1:
                raise NotImplementedError(
                    f"TetrischedScheduler does not support multiple resources per "
                    f"execution strategy. The execution strategy {execution_strategy} "
                    f"for {task.unique_name} requires "
                    f"{len(execution_strategy.resources)} resources."
                )

            resource, quantity = next(iter(execution_strategy.resources.resources))
            if not resource.name.startswith("Slot"):
                raise NotImplementedError(
                    f"TetrischedScheduler only supports Slot resources. "
                    f"The resource {resource.name} is not supported."
                )
            partitions_for_this_execution_strategy = partitions[resource]
            if partitions_for_this_execution_strategy is None:
                self._logger.debug(
                    f"[{current_time.time}] No partitions for {resource.name} were "
                    f"available. Skipping STRL generation for strategy "
                    f"{execution_strategy} for task {task.unique_name}."
                )
                continue

            # Find the time until which we need to enumerate the choices.
            time_until_choices_end = placement_times_and_rewards[-1][0]
            if self.enforce_deadlines:
                time_until_choices_end = task.deadline - execution_strategy.runtime

            # Enumerate the time discretizations that are valid for this Task.
            time_discretizations = []
            for placement_time, reward in placement_times_and_rewards:
                if placement_time <= time_until_choices_end:
                    time_discretizations.append((placement_time, reward))
                else:
                    break

            if len(time_discretizations) == 0:
                self._logger.warn(
                    f"[{current_time.time}] No time discretizations were feasible for "
                    f"{task.unique_name} from range {current_time} to "
                    f"{task.deadline - execution_strategy.runtime}."
                )
                continue

            if not self._use_windowed_choose or len(time_discretizations) == 1:
                # We now construct the Choose expressions for each possible placement
                # choice of this Task, and collate them under a MaxExpression.
                task_choose_expressions = []
                choice_placement_times_and_rewards = []
                for placement_time, reward_for_this_placement in time_discretizations:
                    if placement_time < current_time:
                        # If the placement time is in the past, then we cannot
                        # place the task.
                        continue

                    # Construct a ChooseExpression for placement at this time.
                    # TODO (Sukrit): We just assume for now that all Slots are the same
                    # and thus the task can be placed on any Slot. This is not true
                    # in general.
                    task_choose_expressions.append(
                        tetrisched.strl.ChooseExpression(
                            task.unique_name,
                            partitions_for_this_execution_strategy,
                            quantity,
                            placement_time.to(EventTime.Unit.US).time,
                            execution_strategy.runtime.to(EventTime.Unit.US).time,
                            reward_for_this_placement,
                        )
                    )
                    choice_placement_times_and_rewards.append(
                        (placement_time.time, reward_for_this_placement)
                    )

                if len(task_choose_expressions) == 0:
                    self._logger.warn(
                        f"[{current_time.time}] No ChooseExpressions were generated "
                        f"for {task.unique_name} with deadline {task.deadline}."
                    )
                elif len(task_choose_expressions) == 1:
                    self._logger.debug(
                        f"[{current_time.time}] Generated a single ChooseExpression "
                        f"for {task.unique_name} starting at "
                        f"{choice_placement_times_and_rewards[0][0]} "
                        f"with deadline {task.deadline} and a reward "
                        f"{choice_placement_times_and_rewards[0][1]}."
                    )
                    task_execution_strategy_strls.extend(task_choose_expressions)
                else:
                    if self._goal == "min_placement_delay":
                        self._logger.debug(
                            f"[{current_time.time}] Generated "
                            f"{len(choice_placement_times_and_rewards)} "
                            f"ChooseExpressions for {task.unique_name} for times and "
                            f"rewards {choice_placement_times_and_rewards} for "
                            f"{quantity} slots for {execution_strategy.runtime}."
                        )
                    else:
                        self._logger.debug(
                            f"[{current_time.time}] Generated "
                            f"{len(choice_placement_times_and_rewards)} "
                            f"ChooseExpressions for {task.unique_name} with deadline "
                            f"{task.deadline} and strategy {execution_strategy}"
                            f"for times "
                            f"{[t for t, _ in choice_placement_times_and_rewards]} for "
                            f"{quantity} slots for {execution_strategy.runtime}."
                        )
                    task_execution_strategy_strls.extend(task_choose_expressions)
            else:
                # We need to use a WindowedChoose here instead of generating Choose
                # expressions ourselves.
                start_time_discretization = (
                    time_discretizations[1][0].to(EventTime.Unit.US)
                    if time_discretizations[0][0].to(EventTime.Unit.US) > current_time
                    else time_discretizations[0][0].to(EventTime.Unit.US)
                )
                end_time_discretization = time_discretizations[-1][0].to(
                    EventTime.Unit.US
                )
                task_windowed_choose = tetrisched.strl.WindowedChooseExpression(
                    task.unique_name,
                    partitions_for_this_execution_strategy,
                    quantity,
                    start_time_discretization.time,
                    execution_strategy.runtime.to(EventTime.Unit.US).time,
                    end_time_discretization.time,
                    self._time_discretization.to(EventTime.Unit.US).time,
                    1,
                )
                self._logger.debug(
                    f"[{current_time.time}] Generated a WindowedChooseExpression for "
                    f"{task.unique_name} with deadline {task.deadline} and execution "
                    f"strategy {execution_strategy} for times between "
                    f"{start_time_discretization} and {end_time_discretization} "
                    f"for {quantity} slots for duration {execution_strategy.runtime}."
                )
                task_execution_strategy_strls.append(task_windowed_choose)

        # Construct the STRL MAX expression for this Task.
        # This enforces the choice of only one placement for this Task.
        if len(task_execution_strategy_strls) == 0:
            self._logger.debug(
                f"[{current_time.time}] No STRL expressions were generated for "
                f"{task.unique_name} with deadline {task.deadline}."
            )
            self._individual_task_strls[task.id] = None
            return None
        elif len(task_execution_strategy_strls) == 1:
            self._logger.debug(
                f"[{current_time.time}] Generated a single STRL expression for "
                f"{task.unique_name} with deadline {task.deadline}. Returning the "
                f"expression of type {task_execution_strategy_strls[0].getType()}"
            )
            self._individual_task_strls[task.id] = task_execution_strategy_strls[0]
            return task_execution_strategy_strls[0]
        else:
            self._logger.debug(
                f"[{current_time.time}] Constructing a STRL expression tree for "
                f"{task.name} (runtime={execution_strategy.runtime}, "
                f"deadline={task.deadline}) with name: "
                f"{task.unique_name}_placement."
            )
            chooseOneFromSet = tetrisched.strl.MaxExpression(
                f"{task.unique_name}_placement"
            )
            for choose_expression in task_execution_strategy_strls:
                chooseOneFromSet.addChild(choose_expression)

            self._individual_task_strls[task.id] = chooseOneFromSet
            return chooseOneFromSet

    def _construct_task_graph_strl(
        self,
        current_time: EventTime,
        task: Task,
        task_graph: TaskGraph,
        partitions: Partitions,
        task_strls: Mapping[str, tetrisched.strl.Expression],
        placement_times_and_rewards: List[Tuple[EventTime, float]],
        tasks_to_be_scheduled: Optional[List[Task]] = None,
    ) -> tetrisched.strl.Expression:
        """Constructs the STRL expression subtree for a given TaskGraph starting at
        the specified Task.

        Args:
            current_time (`EventTime`): The current time.
            task (`Task`): The task in the TaskGraph for which the STRL expression is
                to be rooted at.
            partitions (`Partitions`): The partitions that are available for scheduling.
            task_graph (`TaskGraph`): The TaskGraph for which the STRL expression is
                to be constructed.

        Returns:
            A reference to a STRL subtree that encapsulates the entire set of placement
            choices for all the Tasks in the TaskGraph and enforces ordering amongst
            them.
        """
        # Check if we have already constructed the STRL for this Task, and return
        # the expression if we have.
        if task.id in task_strls:
            self._logger.debug(
                "[%s] Reusing STRL for Task %s.", current_time.time, task.unique_name
            )
            return task_strls[task.id]

        # Construct the STRL expression for this Task.
        if tasks_to_be_scheduled is None or (
            tasks_to_be_scheduled is not None and task in tasks_to_be_scheduled
        ):
            self._logger.debug(
                f"[{current_time.time}] Constructing the TaskGraph STRL for the "
                f"graph {task_graph.name} rooted at {task.unique_name}."
            )
            task_expression = self.construct_task_strl(
                current_time, task, partitions, placement_times_and_rewards
            )
        else:
            # If this Task is not in the set of Tasks that we are required to schedule,
            # then we just return a None expression.
            self._logger.debug(
                f"[{current_time.time}] Task {task.unique_name} is not in the set of "
                f"tasks to be scheduled."
            )
            task_expression = None

        # Retrieve the STRL expressions for all the children of this Task.
        child_expressions = {}
        for child in task_graph.get_children(task):
            child_expression = self._construct_task_graph_strl(
                current_time,
                child,
                task_graph,
                partitions,
                task_strls,
                placement_times_and_rewards,
                tasks_to_be_scheduled,
            )
            if child_expression:
                child_expressions[child_expression.id] = child_expression

        # If the number of children does not equal the number of children in the
        # TaskGraph, then we have not been able to construct the STRL for all the
        # children. Return None.
        if len(child_expressions) != len(task_graph.get_children(task)):
            self._logger.warn(
                f"[{current_time.time}] Could not construct the STRL for all the "
                f"children of {task.unique_name}."
            )
            return None

        # If there are no children, cache and return the expression for this Task.
        if len(child_expressions) == 0:
            task_strls[task.id] = task_expression
            return task_expression

        # Construct the subtree for the children of this Task.
        if len(child_expressions) > 1:
            # If there are more than one children, then we need to ensure that all
            # of them are placed by collating them under a MinExpression.
            self._logger.debug(
                f"[{current_time.time}] Collating the children of {task.unique_name} "
                f"under a MinExpression {task.unique_name}_children for STRL of the "
                f"TaskGraph {task_graph.name} rooted at {task.unique_name}."
            )
            child_expression = tetrisched.strl.MinExpression(
                f"{task.unique_name}_children"
            )
            for child in child_expressions.values():
                child_expression.addChild(child)
        else:
            # If there is just one child, then we can just use that subtree.
            child_expression = next(iter(child_expressions.values()))

        # Construct a LessThanExpression to order the two trees.
        # If the current Task has to be scheduled, then we need to ensure that it
        # is scheduled before its children.
        if task_expression:
            self._logger.debug(
                f"[{current_time.time}] Ordering the STRL for {task.unique_name} and "
                f"its children "
                f"{[child.unique_name for child in task_graph.get_children(task)]}"
                f" under a LessThanExpression {task.unique_name}_less_than for "
                f"STRL of the TaskGraph {task_graph.name} rooted at {task.unique_name}."
            )
            task_graph_expression = tetrisched.strl.LessThanExpression(
                f"{task.unique_name}_less_than"
            )
            task_graph_expression.addChild(task_expression)
            task_graph_expression.addChild(child_expression)
        else:
            task_graph_expression = child_expression

        # Cache and return the expression for this Task.
        task_strls[task.id] = task_graph_expression
        return task_graph_expression

    def construct_task_graph_strl(
        self,
        current_time: EventTime,
        task_graph: TaskGraph,
        partitions: Partitions,
        placement_times_and_rewards: List[Tuple[EventTime, float]],
        tasks_to_be_scheduled: Optional[List[Task]] = None,
        task_strls: Optional[Mapping[str, tetrisched.strl.Expression]] = None,
    ) -> tetrisched.strl.Expression:
        """Constructs the STRL expression subtree for a given TaskGraph.

        Args:
            current_time (`EventTime`): The time at which the scheduling is occurring.
            task_graph (`TaskGraph`): The TaskGraph for which the STRL expression is
                to be constructed.
            partitions (`Partitions`): The partitions that are available for scheduling.
            tasks_to_be_scheduled (`Optional[List[Task]]`): The list of Tasks that are
                to be scheduled. If `None`, then all the Tasks in the TaskGraph are
                considered. Defaults to `None`.
        """
        # Maintain a cache to be used across the construction of the TaskGraph to make
        # it DAG-aware, if not provided.
        if task_strls is None:
            task_strls = {}
        # it DAG-aware, if not provided.
        if task_strls is None:
            task_strls = {}

        # Construct the STRL expression for all the roots of the TaskGraph.
        root_task_strls = {}
        strl_construction_success = True
        for root in task_graph.get_source_tasks():
            self._logger.debug(
                f"[{current_time.time}] Constructing the STRL for root "
                f"{root.unique_name} while creating the STRL for "
                f"TaskGraph {task_graph.name}."
            )
            root_task_strl = self._construct_task_graph_strl(
                current_time,
                root,
                task_graph,
                partitions,
                task_strls,
                placement_times_and_rewards,
                tasks_to_be_scheduled,
            )
            if root_task_strl is None:
                if tasks_to_be_scheduled is None or root in tasks_to_be_scheduled:
                    # If this is a root that we need to schedule, then we should fail
                    # the construction of the TaskGraph.
                    strl_construction_success = False
                    break
            else:
                root_task_strls[root_task_strl.id] = root_task_strl

        if len(root_task_strls) == 0 or not strl_construction_success:
            # No roots, possibly empty TaskGraph, return None.
            return None
        elif len(root_task_strls) == 1:
            # Single root, reduce constraints and just bubble this up.
            return next(iter(root_task_strls.values()))
        else:
            # Construct a MinExpression to order the roots of the TaskGraph.
            self._logger.debug(
                f"[{current_time.time}] Collecting {len(root_task_strls)} STRLs "
                f"for {task_graph.name} into a MinExpression "
                f"{task_graph.name}_min_expression."
            )
            min_expression_task_graph = tetrisched.strl.MinExpression(
                f"{task_graph.name}_min_expression"
            )
            for root_task_strl in root_task_strls.values():
                min_expression_task_graph.addChild(root_task_strl)
            return min_expression_task_graph<|MERGE_RESOLUTION|>--- conflicted
+++ resolved
@@ -457,11 +457,7 @@
                     objective_strl,
                     partitions.partitions,
                     sim_time.time,
-<<<<<<< HEAD
                     self._flags.scheduler_enable_optimization_pass,
-=======
-                    True,
->>>>>>> 5ebf24fb
                     start_end_time_list,
                 )
                 solver_start_time = time.time()
