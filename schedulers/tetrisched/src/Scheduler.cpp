--- conflicted
+++ resolved
@@ -125,17 +125,11 @@
     // Solve the model.
     solverSolution = this->solver->solveModel();
 
-<<<<<<< HEAD
     // Populate the results from the solver into the expression tree.
-    this->expression.value()->populateResults(solverModel);
-  }
-=======
-  // Populate the results from the solver into the expression tree.
-  if (solverSolution.has_value() && solverSolution.value()->isValid()) {
-    this->expression.value()->populateResults(solverModel);
-  }
+    if (solverSolution.has_value() && solverSolution.value()->isValid()) {
+      this->expression.value()->populateResults(solverModel);
+    }
 }
->>>>>>> a19675c0
 
   SolverSolutionPtr Scheduler::getLastSolverSolution() const
   {
